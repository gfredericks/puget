--- conflicted
+++ resolved
@@ -1,8 +1,4 @@
-<<<<<<< HEAD
-(defproject mvxcvi/puget "0.6.1"
-=======
 (defproject mvxcvi/puget "0.6.2"
->>>>>>> 0d013594
   :description "Colorizing canonical Clojure printer for EDN values."
   :url "https://github.com/greglook/puget"
   :license {:name "Public Domain"
